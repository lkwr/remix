--- conflicted
+++ resolved
@@ -9,12 +9,7 @@
     "dev": "remix build && run-p dev:*",
     "dev:node": "cross-env NODE_ENV=development nodemon ./server.js --watch ./server.js",
     "dev:remix": "remix watch",
-<<<<<<< HEAD
-    "postinstall": "remix setup node",
     "start": "cross-env NODE_ENV=production node ./server.js"
-=======
-    "start": "cross-env NODE_ENV=production node ./build/index.js"
->>>>>>> e2ea9e42
   },
   "dependencies": {
     "@remix-run/express": "*",
