--- conflicted
+++ resolved
@@ -189,11 +189,8 @@
 - JulesBlm
 - juliaqiuxy
 - justinnoel
-<<<<<<< HEAD
+- justinsalasdev
 - justsml
-=======
-- justinsalasdev
->>>>>>> b9280400
 - juwiragiye
 - jveldridge
 - jvnm-dev
