import type { HydrationState, Router } from "@remix-run/router";
import type { ReactElement } from "react";
import * as React from "react";
import type { Location } from "react-router-dom";
import { createBrowserRouter, RouterProvider } from "react-router-dom";
import { useSyncExternalStore } from "use-sync-external-store/shim";

import { RemixContext } from "./components";
import type { EntryContext, FutureConfig } from "./entry";
import {
  RemixErrorBoundary,
  RemixRootDefaultErrorBoundary,
} from "./errorBoundaries";
import { deserializeErrors } from "./errors";
import type { RouteModules } from "./routeModules";
import { createClientRoutes } from "./routes";
<<<<<<< HEAD
import { logDeprecationOnce } from "./warnings";
=======
>>>>>>> 6b0d7ca0

/* eslint-disable prefer-let/prefer-let */
declare global {
  var __remixContext: {
    state: HydrationState;
    future: FutureConfig;
    // The number of active deferred keys rendered on the server
    a?: number;
    dev?: {
      liveReloadPort?: number;
      hmrRuntime?: string;
    };
  };
  var __remixRouteModules: RouteModules;
  var __remixManifest: EntryContext["manifest"];
  var $RefreshRuntime$: {
    performReactRefresh: () => void;
  };
}
/* eslint-enable prefer-let/prefer-let */

export interface RemixBrowserProps {}

declare global {
  interface ImportMeta {
    hot: any;
  }
}

let router: Router;
let hmrAbortController: AbortController;

if (import.meta && import.meta.hot) {
  import.meta.hot.accept(
    "remix:manifest",
    async (newManifest: EntryContext["manifest"]) => {
      let routeIds = [
        ...new Set(
          router.state.matches
            .map((m) => m.route.id)
            .concat(Object.keys(window.__remixRouteModules))
        ),
      ];

      // Load new route modules that we've seen.
      let newRouteModules = Object.assign(
        {},
        window.__remixRouteModules,
        Object.fromEntries(
          (
            await Promise.all(
              routeIds.map(async (id) => {
                if (!newManifest.routes[id]) {
                  return null;
                }
                let imported = await import(
                  newManifest.routes[id].module +
                    `?t=${newManifest.hmr?.timestamp}`
                );
                return [
                  id,
                  {
                    ...imported,
                    // react-refresh takes care of updating these in-place,
                    // if we don't preserve existing values we'll loose state.
                    default: imported.default
                      ? window.__remixRouteModules[id]?.default ??
                        imported.default
                      : imported.default,
                    CatchBoundary: imported.CatchBoundary
                      ? window.__remixRouteModules[id]?.CatchBoundary ??
                        imported.CatchBoundary
                      : imported.CatchBoundary,
                    ErrorBoundary: imported.ErrorBoundary
                      ? window.__remixRouteModules[id]?.ErrorBoundary ??
                        imported.ErrorBoundary
                      : imported.ErrorBoundary,
                  },
                ];
              })
            )
          ).filter(Boolean) as [string, RouteModules[string]][]
        )
      );

      Object.assign(window.__remixRouteModules, newRouteModules);
      // Create new routes
      let routes = createClientRoutes(
        newManifest.routes,
        window.__remixRouteModules,
        window.__remixContext.future
      );

      // This is temporary API and will be more granular before release
      router._internalSetRoutes(routes);

      if (hmrAbortController) {
        hmrAbortController.abort();
      }
      hmrAbortController = new AbortController();
      let signal = hmrAbortController.signal;
      // Wait for router to be idle before updating the manifest and route modules
      // and triggering a react-refresh
      let unsub = router.subscribe((state) => {
        if (state.revalidation === "idle" && !signal.aborted) {
          unsub();
          // TODO: Handle race conditions here. Should abort if a new update
          // comes in while we're waiting for the router to be idle.
          Object.assign(window.__remixManifest, newManifest);
          window.$RefreshRuntime$.performReactRefresh();
        }
      });
      router.revalidate();
    }
  );
}

/**
 * The entry point for a Remix app when it is rendered in the browser (in
 * `app/entry.client.js`). This component is used by React to hydrate the HTML
 * that was received from the server.
 */
export function RemixBrowser(_props: RemixBrowserProps): ReactElement {
  if (!router) {
<<<<<<< HEAD
    if (!window.__remixContext.future.v2_errorBoundary) {
      logDeprecationOnce(
        "⚠️  DEPRECATED: The separation of `CatchBoundary` and `ErrorBoundary` has " +
          "been deprecated and Remix v2 will use a singular `ErrorBoundary` for " +
          "all thrown values (`Response` and `Error`). Please migrate to the new " +
          "behavior in Remix v1 via the `future.v2_errorBoundary` flag in your " +
          "`remix.config.js` file. For more information, see " +
          "https://remix.run/docs/route/error-boundary-v2"
      );
    }

    if (!window.__remixContext.future.v2_normalizeFormMethod) {
      logDeprecationOnce(
        "⚠️  DEPRECATED: Please enable the `future.v2_normalizeFormMethod` flag to " +
          "prepare for the Remix v2 release. Lowercase `useNavigation().formMethod`" +
          "values are being normalized to uppercase in v2 to align with the `fetch()` " +
          "behavior.  For more information, see https://remix.run/docs/hooks/use-navigation"
      );
    }

=======
>>>>>>> 6b0d7ca0
    let routes = createClientRoutes(
      window.__remixManifest.routes,
      window.__remixRouteModules,
      window.__remixContext.future
    );

    let hydrationData = window.__remixContext.state;
    if (hydrationData && hydrationData.errors) {
      hydrationData = {
        ...hydrationData,
        errors: deserializeErrors(hydrationData.errors),
      };
    }

    router = createBrowserRouter(routes, {
      hydrationData,
      future: {
        // Pass through the Remix future flag to avoid a v1 breaking change in
        // useNavigation() - users can control the casing via the flag in v1.
        // useFetcher still always uppercases in the back-compat layer in v1.
        // In v2 we can just always pass true here and remove the back-compat
        // layer
        v7_normalizeFormMethod:
          window.__remixContext.future.v2_normalizeFormMethod,
      },
    });
  }

  // We need to include a wrapper RemixErrorBoundary here in case the root error
  // boundary also throws and we need to bubble up outside of the router entirely.
  // Then we need a stateful location here so the user can back-button navigate
  // out of there
  let location: Location = useSyncExternalStore(
    router.subscribe,
    () => router.state.location,
    () => router.state.location
  );

  return (
    <RemixContext.Provider
      value={{
        manifest: window.__remixManifest,
        routeModules: window.__remixRouteModules,
        future: window.__remixContext.future,
      }}
    >
      <RemixErrorBoundary
        location={location}
        component={RemixRootDefaultErrorBoundary}
      >
        <RouterProvider router={router} fallbackElement={null} />
      </RemixErrorBoundary>
    </RemixContext.Provider>
  );
}<|MERGE_RESOLUTION|>--- conflicted
+++ resolved
@@ -14,10 +14,6 @@
 import { deserializeErrors } from "./errors";
 import type { RouteModules } from "./routeModules";
 import { createClientRoutes } from "./routes";
-<<<<<<< HEAD
-import { logDeprecationOnce } from "./warnings";
-=======
->>>>>>> 6b0d7ca0
 
 /* eslint-disable prefer-let/prefer-let */
 declare global {
@@ -142,29 +138,6 @@
  */
 export function RemixBrowser(_props: RemixBrowserProps): ReactElement {
   if (!router) {
-<<<<<<< HEAD
-    if (!window.__remixContext.future.v2_errorBoundary) {
-      logDeprecationOnce(
-        "⚠️  DEPRECATED: The separation of `CatchBoundary` and `ErrorBoundary` has " +
-          "been deprecated and Remix v2 will use a singular `ErrorBoundary` for " +
-          "all thrown values (`Response` and `Error`). Please migrate to the new " +
-          "behavior in Remix v1 via the `future.v2_errorBoundary` flag in your " +
-          "`remix.config.js` file. For more information, see " +
-          "https://remix.run/docs/route/error-boundary-v2"
-      );
-    }
-
-    if (!window.__remixContext.future.v2_normalizeFormMethod) {
-      logDeprecationOnce(
-        "⚠️  DEPRECATED: Please enable the `future.v2_normalizeFormMethod` flag to " +
-          "prepare for the Remix v2 release. Lowercase `useNavigation().formMethod`" +
-          "values are being normalized to uppercase in v2 to align with the `fetch()` " +
-          "behavior.  For more information, see https://remix.run/docs/hooks/use-navigation"
-      );
-    }
-
-=======
->>>>>>> 6b0d7ca0
     let routes = createClientRoutes(
       window.__remixManifest.routes,
       window.__remixRouteModules,
