{
  "name": "@remix-run/node",
  "description": "Node.js platform abstractions for Remix",
  "version": "1.3.5",
  "license": "MIT",
  "repository": {
    "type": "git",
    "url": "https://github.com/remix-run/remix",
    "directory": "packages/remix-node"
  },
  "bugs": {
    "url": "https://github.com/remix-run/remix/issues"
  },
  "dependencies": {
    "@remix-run/server-runtime": "1.3.5",
    "@types/busboy": "^0.3.1",
    "@types/node-fetch": "^2.5.12",
<<<<<<< HEAD
    "@web-std/file": "^3.0.2",
=======
    "@web-std/fetch": "^4.0.0",
    "@web-std/file": "^3.0.0",
>>>>>>> d11a6ede
    "abort-controller": "^3.0.0",
    "blob-stream": "^0.1.3",
    "busboy": "^0.3.1",
    "cookie-signature": "^1.1.0",
    "form-data": "^4.0.0",
    "source-map-support": "^0.5.21"
  },
  "devDependencies": {
    "@types/blob-stream": "^0.1.30",
    "@types/cookie-signature": "^1.0.3",
    "@types/source-map-support": "^0.5.4"
  },
  "sideEffects": false
}<|MERGE_RESOLUTION|>--- conflicted
+++ resolved
@@ -15,12 +15,8 @@
     "@remix-run/server-runtime": "1.3.5",
     "@types/busboy": "^0.3.1",
     "@types/node-fetch": "^2.5.12",
-<<<<<<< HEAD
+    "@web-std/fetch": "^4.0.0",
     "@web-std/file": "^3.0.2",
-=======
-    "@web-std/fetch": "^4.0.0",
-    "@web-std/file": "^3.0.0",
->>>>>>> d11a6ede
     "abort-controller": "^3.0.0",
     "blob-stream": "^0.1.3",
     "busboy": "^0.3.1",
